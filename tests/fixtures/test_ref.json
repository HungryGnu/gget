--- conflicted
+++ resolved
@@ -11,31 +11,13 @@
             "taeniopygia_guttata": {
                 "transcriptome_cdna": {
                     "ftp": "http://ftp.ensembl.org/pub/release-110/fasta/taeniopygia_guttata/cdna/Taeniopygia_guttata.bTaeGut1_v1.p.cdna.all.fa.gz",
-<<<<<<< HEAD
-                    "ensembl_release": 109,
-                    "release_date": "2022-12-13",
-                    "release_time": "18:32",
-=======
                     "ensembl_release": 110,
                     "release_date": "2023-04-21",
                     "release_time": "23:40",
->>>>>>> d76772e8
                     "bytes": "26M"
                 },
                 "genome_dna": {
                     "ftp": "http://ftp.ensembl.org/pub/release-110/fasta/taeniopygia_guttata/dna/Taeniopygia_guttata.bTaeGut1_v1.p.dna.toplevel.fa.gz",
-<<<<<<< HEAD
-                    "ensembl_release": 109,
-                    "release_date": "2022-12-13",
-                    "release_time": "00:08",
-                    "bytes": "304M"
-                },
-                "annotation_gtf": {
-                    "ftp": "http://ftp.ensembl.org/pub/release-110/gtf/taeniopygia_guttata/Taeniopygia_guttata.bTaeGut1_v1.p.109.gtf.gz",
-                    "ensembl_release": 109,
-                    "release_date": "2022-12-16",
-                    "release_time": "10:20",
-=======
                     "ensembl_release": 110,
                     "release_date": "2023-04-21",
                     "release_time": "17:16",
@@ -46,46 +28,27 @@
                     "ensembl_release": 110,
                     "release_date": "2023-04-24",
                     "release_time": "15:16",
->>>>>>> d76772e8
                     "bytes": "13M"
                 },
                 "coding_seq_cds": {
                     "ftp": "http://ftp.ensembl.org/pub/release-110/fasta/taeniopygia_guttata/cds/Taeniopygia_guttata.bTaeGut1_v1.p.cds.all.fa.gz",
-<<<<<<< HEAD
-                    "ensembl_release": 109,
-                    "release_date": "2022-12-13",
-                    "release_time": "18:33",
-=======
                     "ensembl_release": 110,
                     "release_date": "2023-04-21",
                     "release_time": "23:40",
->>>>>>> d76772e8
                     "bytes": "13M"
                 },
                 "non-coding_seq_ncRNA": {
                     "ftp": "http://ftp.ensembl.org/pub/release-110/fasta/taeniopygia_guttata/ncrna/Taeniopygia_guttata.bTaeGut1_v1.p.ncrna.fa.gz",
-<<<<<<< HEAD
-                    "ensembl_release": 109,
-                    "release_date": "2022-12-13",
-                    "release_time": "18:52",
-=======
                     "ensembl_release": 110,
                     "release_date": "2023-04-22",
                     "release_time": "00:09",
->>>>>>> d76772e8
                     "bytes": "5.0M"
                 },
                 "protein_translation_pep": {
                     "ftp": "http://ftp.ensembl.org/pub/release-110/fasta/taeniopygia_guttata/pep/Taeniopygia_guttata.bTaeGut1_v1.p.pep.all.fa.gz",
-<<<<<<< HEAD
-                    "ensembl_release": 109,
-                    "release_date": "2022-12-13",
-                    "release_time": "18:32",
-=======
                     "ensembl_release": 110,
                     "release_date": "2023-04-21",
                     "release_time": "23:40",
->>>>>>> d76772e8
                     "bytes": "8.3M"
                 }
             }
@@ -198,15 +161,9 @@
             "ftp": true
         },
         "expected_result": [
-<<<<<<< HEAD
-            "http://ftp.ensembl.org/pub/release-109/fasta/taeniopygia_guttata/dna/Taeniopygia_guttata.bTaeGut1_v1.p.dna.toplevel.fa.gz",
-            "http://ftp.ensembl.org/pub/release-109/fasta/taeniopygia_guttata/ncrna/Taeniopygia_guttata.bTaeGut1_v1.p.ncrna.fa.gz",
-            "http://ftp.ensembl.org/pub/release-109/gtf/taeniopygia_guttata/Taeniopygia_guttata.bTaeGut1_v1.p.110.gtf.gz"
-=======
             "http://ftp.ensembl.org/pub/release-110/fasta/taeniopygia_guttata/dna/Taeniopygia_guttata.bTaeGut1_v1.p.dna.toplevel.fa.gz",
             "http://ftp.ensembl.org/pub/release-110/fasta/taeniopygia_guttata/ncrna/Taeniopygia_guttata.bTaeGut1_v1.p.ncrna.fa.gz",
             "http://ftp.ensembl.org/pub/release-110/gtf/taeniopygia_guttata/Taeniopygia_guttata.bTaeGut1_v1.p.110.gtf.gz"
->>>>>>> d76772e8
         ]
     },
     "test6": {
