import unittest
import pandas as pd
import json
import time
import matplotlib
import matplotlib.pyplot as plt

# Prevent matplotlib from opening windows
matplotlib.use("Agg")
from gget.gget_enrichr import enrichr

# Load dictionary containing arguments and expected results
with open("./tests/fixtures/test_enrichr.json") as json_file:
    enrichr_dict = json.load(json_file)

# Sleep time (in seconds) between tests to prevent surpassing the server rate limit
<<<<<<< HEAD
sleep_time = 3
=======
sleep_time = 5
>>>>>>> fe845f27

class TestEnrichr(unittest.TestCase):
    def test_enrichr_pathway(self):
        test = "test1"
        expected_result = enrichr_dict[test]["expected_result"]
        result_to_test = enrichr(**enrichr_dict[test]["args"])
        # If result is a DataFrame, convert to list
        if isinstance(result_to_test, pd.DataFrame):
            result_to_test = result_to_test.values.tolist()

        time.sleep(sleep_time)
        self.assertListEqual(result_to_test, expected_result)

    def test_enrichr_json(self):
        test = "test2"
        expected_result = enrichr_dict[test]["expected_result"]
        result_to_test = enrichr(**enrichr_dict[test]["args"])
        # If result is a DataFrame, convert to list
        if isinstance(result_to_test, pd.DataFrame):
            result_to_test = result_to_test.values.tolist()

        time.sleep(sleep_time)
        self.assertListEqual(result_to_test, expected_result)

    def test_enrichr_none(self):
        test = "test3"
        expected_result = enrichr_dict[test]["expected_result"]
        result_to_test = enrichr(**enrichr_dict[test]["args"])
        # If result is a DataFrame, convert to list
        if isinstance(result_to_test, pd.DataFrame):
            result_to_test = result_to_test.values.tolist()

        time.sleep(sleep_time)
        self.assertListEqual(result_to_test, expected_result)

    def test_enrichr_transcription(self):
        test = "test4"
        expected_result = enrichr_dict[test]["expected_result"]
        result_to_test = enrichr(**enrichr_dict[test]["args"])
        # If result is a DataFrame, convert to list
        if isinstance(result_to_test, pd.DataFrame):
            result_to_test = result_to_test.values.tolist()

        time.sleep(sleep_time)
        self.assertListEqual(result_to_test, expected_result)

    def test_enrichr_ensembl_ids(self):
        test = "test5"
        expected_result = enrichr_dict[test]["expected_result"]
        result_to_test = enrichr(**enrichr_dict[test]["args"])
        # If result is a DataFrame, convert to list
        if isinstance(result_to_test, pd.DataFrame):
            result_to_test = result_to_test.values.tolist()

        time.sleep(sleep_time)
        self.assertListEqual(result_to_test, expected_result)

    def test_enrichr_ontology(self):
        test = "test6"
        expected_result = enrichr_dict[test]["expected_result"]
        result_to_test = enrichr(**enrichr_dict[test]["args"])
        # If result is a DataFrame, convert to list
        if isinstance(result_to_test, pd.DataFrame):
            result_to_test = result_to_test.values.tolist()

        self.assertListEqual(result_to_test, expected_result)

    def test_enrichr_diseases_drugs(self):
        test = "test7"
        expected_result = enrichr_dict[test]["expected_result"]
        result_to_test = enrichr(**enrichr_dict[test]["args"])
        # If result is a DataFrame, convert to list
        if isinstance(result_to_test, pd.DataFrame):
            result_to_test = result_to_test.values.tolist()

        time.sleep(sleep_time)
        self.assertListEqual(result_to_test, expected_result)

    def test_enrichr_celltypes(self):
        test = "test8"
        expected_result = enrichr_dict[test]["expected_result"]
        result_to_test = enrichr(**enrichr_dict[test]["args"])
        # If result is a DataFrame, convert to list
        if isinstance(result_to_test, pd.DataFrame):
            result_to_test = result_to_test.values.tolist()

        time.sleep(sleep_time)
        self.assertListEqual(result_to_test, expected_result)

    def test_enrichr_kinase_interactions(self):
        test = "test9"
        expected_result = enrichr_dict[test]["expected_result"]
        result_to_test = enrichr(**enrichr_dict[test]["args"])
        # If result is a DataFrame, convert to list
        if isinstance(result_to_test, pd.DataFrame):
            result_to_test = result_to_test.values.tolist()

        time.sleep(sleep_time)
        self.assertListEqual(result_to_test, expected_result)

    def test_enrichr_bad_gene(self):
        test = "test10"
        df = enrichr(**enrichr_dict[test]["args"])
        time.sleep(sleep_time)
        self.assertTrue(df.empty, "Invalid gene result is not empty data frame.")

    def test_enrichr_plot(self):
        # Number of plots before running enrichr plot
        num_figures_before = plt.gcf().number
        enrichr(
            [
                "AIMP1",
                "MFHAS1",
                "BFAR",
                "FUNDC1",
                "AIMP2",
                "ASF1A",
                "FUNDC2",
                "TRMT112",
                "MTHFD2L",
            ],
            database="transcription",
            plot=True,
        )
        # Number of plots after running enrichr plot
        num_figures_after = plt.gcf().number

        self.assertGreater(
            num_figures_after,
            num_figures_before,
            "No matplotlib plt object was created.",
        )<|MERGE_RESOLUTION|>--- conflicted
+++ resolved
@@ -14,11 +14,8 @@
     enrichr_dict = json.load(json_file)
 
 # Sleep time (in seconds) between tests to prevent surpassing the server rate limit
-<<<<<<< HEAD
-sleep_time = 3
-=======
+
 sleep_time = 5
->>>>>>> fe845f27
 
 class TestEnrichr(unittest.TestCase):
     def test_enrichr_pathway(self):
