--- conflicted
+++ resolved
@@ -13,11 +13,8 @@
 Species or database to be searched.  
 A species can be passed in the format 'genus_species', e.g. 'homo_sapiens' or 'arabidopsis_thaliana'.  
 To pass a specific database, pass the name of the CORE database, e.g. 'mus_musculus_dba2j_core_105_1'.  
-<<<<<<< HEAD
-All availabale databases can be found [here](http://ftp.ensembl.org/pub).  
-=======
 All available databases for each Ensembl release can be found [here](http://ftp.ensembl.org/pub/).  
->>>>>>> 4655ba21
+  
 Supported shortcuts: 'human', 'mouse'. 
 
 **Optional arguments**  
