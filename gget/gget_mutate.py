import pandas as pd
import re
from tqdm import tqdm
import numpy as np
import os
from typing import Union, List, Optional

tqdm.pandas()

from .utils import read_fasta, set_up_logger

logger = set_up_logger()

# Define global variables to count occurences of weird mutations
intronic_mutations = 0
posttranslational_region_mutations = 0
unknown_mutations = 0
uncertain_mutations = 0
ambiguous_position_mutations = 0
cosmic_incorrect_wt_base = 0
mut_idx_outside_seq = 0

mutation_pattern = r"c\.([0-9_\-\+\*]+)([a-zA-Z>]+)"  # more complex: r'c\.([0-9_\-\+\*\(\)\?]+)([a-zA-Z>\(\)0-9]+)'

# Get complement
complement = {
    "A": "T",
    "T": "A",
    "U": "A",
    "C": "G",
    "G": "C",
    "N": "N",
    "a": "t",
    "t": "a",
    "u": "a",
    "c": "g",
    "g": "c",
    "n": "n",
    ".": ".",  # annotation for gaps
    "-": "-",  # annotation for gaps
}


codon_to_amino_acid = {
    "TTT": "F",
    "TTC": "F",
    "TTA": "L",
    "TTG": "L",
    "CTT": "L",
    "CTC": "L",
    "CTA": "L",
    "CTG": "L",
    "ATT": "I",
    "ATC": "I",
    "ATA": "I",
    "ATG": "M",
    "GTT": "V",
    "GTC": "V",
    "GTA": "V",
    "GTG": "V",
    "TCT": "S",
    "TCC": "S",
    "TCA": "S",
    "TCG": "S",
    "CCT": "P",
    "CCC": "P",
    "CCA": "P",
    "CCG": "P",
    "ACT": "T",
    "ACC": "T",
    "ACA": "T",
    "ACG": "T",
    "GCT": "A",
    "GCC": "A",
    "GCA": "A",
    "GCG": "A",
    "TAT": "Y",
    "TAC": "Y",
    "TAA": "*",
    "TAG": "*",
    "CAT": "H",
    "CAC": "H",
    "CAA": "Q",
    "CAG": "Q",
    "AAT": "N",
    "AAC": "N",
    "AAA": "K",
    "AAG": "K",
    "GAT": "D",
    "GAC": "D",
    "GAA": "E",
    "GAG": "E",
    "TGT": "C",
    "TGC": "C",
    "TGA": "*",
    "TGG": "W",
    "CGT": "R",
    "CGC": "R",
    "CGA": "R",
    "CGG": "R",
    "AGT": "S",
    "AGC": "S",
    "AGA": "R",
    "AGG": "R",
    "GGT": "G",
    "GGC": "G",
    "GGA": "G",
    "GGG": "G",
}


def translate_sequence(sequence, start, end):
    amino_acid_sequence = ""
    for i in range(start, end, 3):
        codon = sequence[i : i + 3].upper()
        amino_acid = codon_to_amino_acid.get(
            codon, "X"
        )  # Use 'X' for unknown or incomplete codons
        amino_acid_sequence += amino_acid

    return amino_acid_sequence


def remove_all_but_first_gt(line):
    return line[:1] + line[1:].replace(">", "")

def wt_fragment_and_mutant_fragment_share_kmer(mutated_fragment: str, wildtype_fragment: str, k: int) -> bool:
    if len(mutated_fragment) <= k:
        if mutated_fragment in wildtype_fragment:
            return True
        else:
            return False
    else:
        for mutant_position in range(len(mutated_fragment) - k):
            mutant_kmer = mutated_fragment[mutant_position:mutant_position + k]
            if mutant_kmer in wildtype_fragment:
                # wt_position = wildtype_fragment.find(mutant_kmer)
                return True
        return False


def add_mutation_type(mutations, mut_column):
    mutations["mutation_type_id"] = mutations[mut_column].str.extract(mutation_pattern)[
        1
    ]

    # Define conditions and choices for the mutation types
    conditions = [
        mutations["mutation_type_id"].str.contains(">", na=False),
        mutations["mutation_type_id"].str.contains("delins", na=False),
        mutations["mutation_type_id"].str.contains("del", na=False)
        & ~mutations["mutation_type_id"].str.contains("delins", na=False),
        mutations["mutation_type_id"].str.contains("ins", na=False)
        & ~mutations["mutation_type_id"].str.contains("delins", na=False),
        mutations["mutation_type_id"].str.contains("dup", na=False),
        mutations["mutation_type_id"].str.contains("inv", na=False),
    ]

    choices = [
        "substitution",
        "delins",
        "deletion",
        "insertion",
        "duplication",
        "inversion",
    ]

    # Assign the mutation types
    mutations["mutation_type"] = np.select(conditions, choices, default="unknown")

    # Drop the temporary mutation_type_id column
    mutations.drop(columns=["mutation_type_id"], inplace=True)

    return mutations


def extract_sequence(row):
    if pd.isna(row["start_mutation_position"]) or pd.isna(row["end_mutation_position"]):
        return None
    seq = row["full_sequence"][
        row["start_mutation_position"] : row["end_mutation_position"] + 1
    ]
    return seq


def common_prefix_length(s1, s2):
    min_len = min(len(s1), len(s2))
    for i in range(min_len):
        if s1[i] != s2[i]:
            return i
    return min_len


# Function to find the length of the common suffix with the prefix
def common_suffix_length(s1, s2):
    min_len = min(len(s1), len(s2))
    for i in range(min_len):
        if s1[-(i + 1)] != s2[-(i + 1)]:
            return i
    return min_len


def count_repeat_right_flank(mut_nucleotides, right_flank_region):
    total_overlap_len = 0
    while right_flank_region.startswith(mut_nucleotides):
        total_overlap_len += len(mut_nucleotides)
        right_flank_region = right_flank_region[len(mut_nucleotides) :]
    total_overlap_len += common_prefix_length(mut_nucleotides, right_flank_region)
    return total_overlap_len


def count_repeat_left_flank(mut_nucleotides, left_flank_region):
    total_overlap_len = 0
    while left_flank_region.endswith(mut_nucleotides):
        total_overlap_len += len(mut_nucleotides)
        left_flank_region = left_flank_region[: -len(mut_nucleotides)]
    total_overlap_len += common_suffix_length(mut_nucleotides, left_flank_region)
    return total_overlap_len


def beginning_mut_nucleotides_with_right_flank(mut_nucleotides, right_flank_region):
    if mut_nucleotides == right_flank_region[: len(mut_nucleotides)]:
        return count_repeat_right_flank(mut_nucleotides, right_flank_region)
    else:
        return common_prefix_length(mut_nucleotides, right_flank_region)


# Comparing end of mut_nucleotides to the end of left_flank_region
def end_mut_nucleotides_with_left_flank(mut_nucleotides, left_flank_region):
    if mut_nucleotides == left_flank_region[-len(mut_nucleotides) :]:
        return count_repeat_left_flank(mut_nucleotides, left_flank_region)
    else:
        return common_suffix_length(mut_nucleotides, left_flank_region)


def calculate_beginning_mutation_overlap_with_right_flank(row):
    if row["mutation_type"] == "deletion":
        sequence_to_check = row["wt_nucleotides_ensembl"]
    else:
        sequence_to_check = row["mut_nucleotides"]

    if row["mutation_type"] == "delins" or row["mutation_type"] == "inversion":
        original_sequence = row["wt_nucleotides_ensembl"] + row["right_flank_region"]
    else:
        original_sequence = row["right_flank_region"]

    return beginning_mut_nucleotides_with_right_flank(
        sequence_to_check, original_sequence
    )


def calculate_end_mutation_overlap_with_left_flank(row):
    if row["mutation_type"] == "deletion":
        sequence_to_check = row["wt_nucleotides_ensembl"]
    else:
        sequence_to_check = row["mut_nucleotides"]

    if row["mutation_type"] == "delins" or row["mutation_type"] == "inversion":
        original_sequence = row["left_flank_region"] + row["wt_nucleotides_ensembl"]
    else:
        original_sequence = row["left_flank_region"]

    return end_mut_nucleotides_with_left_flank(sequence_to_check, original_sequence)


def mutate(
    sequences: Union[str, List[str]],
    mutations: Union[str, List[str]],
    k: int = 30,
    mut_column: str = "mutation",
    mut_id_column: str = "mut_ID",
    seq_id_column: str = "seq_ID",
    out: Optional[str] = None,
    verbose: bool = True,
    minimum_kmer_length: Optional[int] = None,
    update_df: bool = False,
    remove_overlapping_mutations: bool = False,
    translate: bool = False,
    translate_start: Union[int, str, None] = None,
    translate_end: Union[int, str, None] = None,
):
    """
    Takes in nucleotide sequences and mutations (in standard mutation annotation - see below)
    and returns mutated versions of the input sequences according to the provided mutations.

    Args:
    - sequences     (str) Path to the fasta file containing the sequences to be mutated, e.g., 'seqs.fa'.
                    Sequence identifiers following the '>' character must correspond to the identifiers
                    in the seq_ID column of 'mutations'.
                    NOTE: Only string until first space or dot will be used as sequence identifier
                    - Version numbers of Ensembl IDs will be ignored.

                    Example:
                    >seq1 (or ENSG00000106443)
                    ACTGCGATAGACT
                    >seq2
                    AGATCGCTAG

                    Alternatively: Input sequence(s) as a string or list, e.g. 'AGCTAGCT' or ['ACTGCTAGCT', 'AGCTAGCT'].
    - mutations     Path to csv or tsv file (str) (e.g., 'mutations.csv') or data frame (DataFrame object)
                    containing information about the mutations in the following format:

                    | mutation         | mut_ID | seq_ID |
                    | c.2C>T           | mut1   | seq1   | -> Apply mutation 1 to sequence 1
                    | c.9_13inv        | mut2   | seq2   | -> Apply mutation 2 to sequence 2
                    | c.9_13inv        | mut2   | seq3   | -> Apply mutation 2 to sequence 3
                    | c.9_13delinsAAT  | mut3   | seq3   | -> Apply mutation 3 to sequence 3
                    | ...              | ...    | ...    |

                    'mutation' = Column containing the mutations to be performed written in standard mutation annotation (see below)
                    'mut_ID' = Column containing an identifier for each mutation
                    'seq_ID' = Column containing the identifiers of the sequences to be mutated (must correspond to the string following
                    the > character in the 'sequences' fasta file; do NOT include spaces or dots)

                    Alternatively: Input mutation(s) as a string or list, e.g., 'c.2C>T' or ['c.2C>T', 'c.1A>C'].
                    If a list is provided, the number of mutations must equal the number of input sequences.
    - k             (int) Length of sequences flanking the mutation. Default: 30.
                    If k > total length of the sequence, the entire sequence will be kept.
    - mut_column    (str) Name of the column containing the mutations to be performed in 'mutations'. Default: 'mutation'.
    - mut_id_column (str) Name of the column containing the IDs of each mutation in 'mutations'. Default: 'mut_ID'.
    - seq_id_column (str) Name of the column containing the IDs of the sequences to be mutated in 'mutations'. Default: 'seq_ID'.
    - out           (str) Path to output fasta file containing the mutated sequences, e.g., 'path/to/output_fasta.fa'.
                    Default: None -> returns a list of the mutated sequences to standard out.
                    The identifiers (following the '>') of the mutated sequences in the output fasta will be '>[seq_ID]_[mut_ID]'.
    - verbose       (True/False) whether to print progress information. Default: True
    - minimum_kmer_length (int) Minimum length of the mutant kmer required. Mutant kmers with a smaller length will be erased. Default: None
    - update_df     (True/False) Whether to update the input DataFrame with the mutated sequences and associated data (only if mutations is a csv/tsv). Default: False
    - remove_overlapping_mutations:   (True/False) Removes mutations where the mutated fragment has at least one k-mer that overlaps with the WT fragment in the same region. Default: False
    - translate     (True/False) Translates the mutated sequences to amino acids. Default: False
    - translate_start (int | str | None) The position in the sequence to start translating (int or column). Only valid if --translate is set. Default: None (translate from the beginning of the sequence)
    - translate_end (int | str | None)  The position in the sequence to stop translating (int or column). Only valid if --translate is set. Default: None (translate to the of the sequence)

    For more information on the standard mutation annotation, see https://www.ncbi.nlm.nih.gov/pmc/articles/PMC1867422/.

    Saves mutated sequences in fasta format (or returns a list containing the mutated sequences if out=None).
    """

    global intronic_mutations, posttranslational_region_mutations, unknown_mutations, uncertain_mutations, ambiguous_position_mutations, cosmic_incorrect_wt_base, mut_idx_outside_seq

    columns_to_keep = ["header", seq_id_column, "gene_name", "mutation_id", mut_column, "mutation_type", "full_sequence", "mutant_sequence_full", "wt_sequence_kmer", "mutant_sequence_kmer"]

    # from pdb import set_trace as st
    # st()

    # Load input sequences and their identifiers from fasta file
    if "." in sequences:
        titles, seqs = read_fasta(sequences)

    # Handle input sequences passed as a list
    elif isinstance(sequences, list):
        titles = [f"seq{i+1}" for i in range(len(sequences))]
        seqs = sequences

    # Handle a single sequence passed as a string
    elif isinstance(sequences, str):
        titles = ["seq1"]
        seqs = [sequences]

    else:
        raise ValueError(
            """
            Format of the input to the 'sequences' argument not recognized. 
            'sequences' must be one of the following:
            - Path to the fasta file containing the sequences to be mutated (e.g. 'seqs.fa')
            - A list of sequences to be mutated (e.g. ['ACTGCTAGCT', 'AGCTAGCT'])
            - A single sequence to be mutated passed as a string (e.g. 'AGCTAGCT')
            """
        )

    mutations_path = None

    # Read in 'mutations' if passed as filepath to comma-separated csv
    if isinstance(mutations, str) and mutations.endswith(".csv"):
        mutations_path = mutations
        mutations = pd.read_csv(mutations)
        for col in mutations.columns:
            if col not in columns_to_keep:
                columns_to_keep.append(col)  # append "mutation_aa"

    elif isinstance(mutations, str) and mutations.endswith(".tsv"):
        mutations_path = mutations
        mutations = pd.read_csv(mutations, sep="\t")
        for col in mutations.columns:
            if col not in columns_to_keep:
                columns_to_keep.append(col)  # append "mutation_aa"

    # Handle mutations passed as a list
    elif isinstance(mutations, list):
        if len(mutations) > 1:
            if len(mutations) != len(seqs):
                raise ValueError(
                    "If a list is passed, the number of mutations must equal the number of input sequences."
                )

            temp = pd.DataFrame()
            temp["mutation"] = mutations
            temp["mut_ID"] = [f"mut{i+1}" for i in range(len(mutations))]
            temp["seq_ID"] = [f"seq{i+1}" for i in range(len(mutations))]
            mutations = temp
        else:
            temp = pd.DataFrame()
            temp["mutation"] = [mutations[0]] * len(seqs)
            temp["mut_ID"] = [f"mut{i+1}" for i in range(len(seqs))]
            temp["seq_ID"] = [f"seq{i+1}" for i in range(len(seqs))]
            mutations = temp

    # Handle single mutation passed as a string
    elif isinstance(mutations, str):
        # This will work for one mutation for one sequence as well as one mutation for multiple sequences
        temp = pd.DataFrame()
        temp["mutation"] = [mutations] * len(seqs)
        temp["mut_ID"] = [f"mut{i+1}" for i in range(len(seqs))]
        temp["seq_ID"] = [f"seq{i+1}" for i in range(len(seqs))]
        mutations = temp

    elif isinstance(mutations, pd.DataFrame):
        pass

    else:
        raise ValueError(
            """
            Format of the input to the 'mutations' argument not recognized. 
            'mutations' must be one of the following:
            - Path to comma-separated csv file (e.g. 'mutations.csv')
            - A pandas DataFrame object
            - A single mutation to be applied to all input sequences (e.g. 'c.2C>T')
            - A list of mutations (the number of mutations must equal the number of input sequences) (e.g. ['c.2C>T', 'c.1A>C'])
            """
        )

    # Set of possible nucleotides (- and . are gap annotations)
    nucleotides = set("ATGCUNatgcun.-")

    seq_dict = {}
    non_nuc_seqs = 0
    for title, seq in zip(titles, seqs):
        # Check that sequences are nucleotide sequences
        if not set(seq) <= nucleotides:
            non_nuc_seqs += 1

        # Keep text following the > until the first space/dot as the sequence identifier
        # Dots are removed so Ensembl version numbers are removed
        seq_dict[title.split(" ")[0].split(".")[0]] = seq

    if non_nuc_seqs > 0:
        logger.warning(
            f"""
            Non-nucleotide characters detected in {non_nuc_seqs} input sequences. gget mutate is currently only optimized for mutating nucleotide sequences.
            Specifically inversion mutations might not be performed correctly. 
            """
        )

    mutations = add_mutation_type(mutations, mut_column)

    # Link sequences to their mutations using the sequence identifiers
    mutations["full_sequence"] = mutations[seq_id_column].map(seq_dict)

    # Handle sequences that were not found based on their sequence IDs
    seqs_not_found = mutations[mutations["full_sequence"].isnull()]
    if 0 < len(seqs_not_found) < 20:
        logger.warning(
            f"""
            The sequences with the following {len(seqs_not_found)} sequence ID(s) were not found: {", ".join(seqs_not_found["seq_ID"].values)}  
            These sequences and their corresponding mutations will not be included in the output.  
            Ensure that the sequence IDs correspond to the string following the > character in the 'sequences' fasta file (do NOT include spaces or dots).
            """
        )
    elif len(seqs_not_found) > 0:
        logger.warning(
            f"""
            The sequences corresponding to {len(seqs_not_found)} sequence IDs were not found.  
            These sequences and their corresponding mutations will not be included in the output.  
            Ensure that the sequence IDs correspond to the string following the > character in the 'sequences' fasta file (do NOT include spaces or dots).
            """
        )

    # Drop inputs for sequences that were not found
    mutations = mutations.dropna()
    if len(mutations) < 1:
        raise ValueError(
            """
            None of the input sequences match the sequence IDs provided in 'mutations'. 
            Ensure that the sequence IDs correspond to the string following the > character in the 'sequences' fasta file (do NOT include spaces or dots).
            """
        )

    total_mutations = mutations.shape[0]

    mutations["mutant_sequence_kmer"] = ""
    mutations["header"] = (
        ">" + mutations[seq_id_column] + "_" + mutations[mut_id_column]
    )

    # Calculate number of bad mutations
    uncertain_mutations = mutations["mutation"].str.contains(r"\?").sum()

    ambiguous_position_mutations = mutations["mutation"].str.contains(r"\(").sum()

    intronic_mutations = mutations["mutation"].str.contains(r"\+|\-").sum()

    posttranslational_region_mutations = mutations["mutation"].str.contains(r"\*").sum()

    # Filter out bad mutations
    combined_pattern = re.compile(r"(\?|\(|\)|\+|\-|\*)")
    mask = mutations["mutation"].str.contains(combined_pattern)
    mutations = mutations[~mask]

    # Extract nucleotide positions and mutation info from Mutation CDS
    mutations[["nucleotide_positions", "actual_mutation"]] = mutations[
        "mutation"
    ].str.extract(mutation_pattern)

    # Filter out mutations that did not match the re
    unknown_mutations = mutations["nucleotide_positions"].isna().sum()
    mutations = mutations.dropna(subset=["nucleotide_positions", "actual_mutation"])

    if mutations.empty:
        logger.warning("No valid mutations found in the input.")
        return []

    # Split nucleotide positions into start and end positions
    split_positions = mutations["nucleotide_positions"].str.split("_", expand=True)

    mutations["start_mutation_position"] = split_positions[0]
    if split_positions.shape[1] > 1:
        mutations["end_mutation_position"] = split_positions[1].fillna(
            split_positions[0]
        )
    else:
        mutations["end_mutation_position"] = mutations["start_mutation_position"]

    mutations.loc[
        mutations["end_mutation_position"].isna(), "end_mutation_position"
    ] = mutations["start_mutation_position"]

    mutations[["start_mutation_position", "end_mutation_position"]] = mutations[
        ["start_mutation_position", "end_mutation_position"]
    ].astype(int)

    # Adjust positions to 0-based indexing
    mutations["start_mutation_position"] -= 1
    mutations["end_mutation_position"] -= 1  # don't forget to increment by 1 later

    # Calculate sequence length
    mutations["sequence_length"] = mutations["full_sequence"].apply(len)

    # Filter out mutations with positions outside the sequence
    index_error_mask = (
        mutations["start_mutation_position"] > mutations["sequence_length"]
    ) | (mutations["end_mutation_position"] > mutations["sequence_length"])

    mut_idx_outside_seq = index_error_mask.sum()

    mutations = mutations[~index_error_mask]

    if mutations.empty:
        logger.warning("No valid mutations found in the input.")
        return []

    # Create masks for each type of mutation
    mutations["wt_nucleotides_ensembl"] = None
    substitution_mask = mutations["mutation_type"] == "substitution"
    deletion_mask = mutations["mutation_type"] == "deletion"
    delins_mask = mutations["mutation_type"] == "delins"
    insertion_mask = mutations["mutation_type"] == "insertion"
    duplication_mask = mutations["mutation_type"] == "duplication"
    inversion_mask = mutations["mutation_type"] == "inversion"

    if remove_overlapping_mutations:
        long_duplications = ((duplication_mask) & ((mutations["end_mutation_position"] - mutations["start_mutation_position"]) >= k)).sum()
        logger.info(f"Removing {long_duplications} duplications > k")
        mutations = mutations[~((duplication_mask) & ((mutations['end_mutation_position'] - mutations['start_mutation_position']) >= k))]

    # Create a mask for all non-substitution mutations
    non_substitution_mask = (
        deletion_mask | delins_mask | insertion_mask | duplication_mask | inversion_mask
    )

    # Extract the WT nucleotides for the substitution rows from reference fasta (i.e., Ensembl)
    start_positions = mutations.loc[substitution_mask, "start_mutation_position"].values
    wt_nucleotides_substitution = np.array(
        [
            seq[pos]
            for seq, pos in zip(
                mutations.loc[substitution_mask, "full_sequence"], start_positions
            )
        ]
    )
    mutations.loc[substitution_mask, "wt_nucleotides_ensembl"] = (
        wt_nucleotides_substitution
    )

    # Extract the WT nucleotides for the substitution rows from the Mutation CDS (i.e., COSMIC)
    mutations["wt_nucleotides_cosmic"] = None
    mutations.loc[substitution_mask, "wt_nucleotides_cosmic"] = mutations[
        "actual_mutation"
    ].str[0]

    congruent_wt_bases_mask = (
        (mutations["wt_nucleotides_cosmic"] == mutations["wt_nucleotides_ensembl"]) |
        mutations[["wt_nucleotides_cosmic", "wt_nucleotides_ensembl"]].isna().any(axis=1)
    )

    cosmic_incorrect_wt_base = (~congruent_wt_bases_mask).sum()

    mutations = mutations[congruent_wt_bases_mask]

    if mutations.empty:
        logger.warning("No valid mutations found in the input.")
        return []

    # Adjust the start and end positions for insertions
    mutations.loc[
        insertion_mask, "start_mutation_position"
    ] += 1  # in other cases, we want left flank to exclude the start of mutation site; but with insertion, the start of mutation site as it is denoted still belongs in the flank region
    mutations.loc[
        insertion_mask, "end_mutation_position"
    ] -= 1  # in this notation, the end position is one before the start position

    # Extract the WT nucleotides for the non-substitution rows from the Mutation CDS (i.e., COSMIC)
    mutations.loc[non_substitution_mask, "wt_nucleotides_ensembl"] = mutations.loc[
        non_substitution_mask
    ].apply(extract_sequence, axis=1)

    # Apply mutations to the sequences
    mutations["mut_nucleotides"] = None
    mutations.loc[substitution_mask, "mut_nucleotides"] = mutations.loc[
        substitution_mask, "actual_mutation"
    ].str[-1]
    mutations.loc[deletion_mask, "mut_nucleotides"] = ""
    mutations.loc[delins_mask, "mut_nucleotides"] = mutations.loc[
        delins_mask, "actual_mutation"
    ].str.extract(r"delins([A-Z]+)")[0]
    mutations.loc[insertion_mask, "mut_nucleotides"] = mutations.loc[
        insertion_mask, "actual_mutation"
    ].str.extract(r"ins([A-Z]+)")[0]
    mutations.loc[duplication_mask, "mut_nucleotides"] = mutations.loc[
        duplication_mask
    ].apply(lambda row: row["wt_nucleotides_ensembl"], axis=1)
    mutations.loc[inversion_mask, "mut_nucleotides"] = mutations.loc[
        inversion_mask
    ].apply(
        lambda row: "".join(
            complement.get(nucleotide, "N")
            for nucleotide in row["wt_nucleotides_ensembl"][::-1]
        ),
        axis=1,
    )

    # Adjust the nucleotide positions of duplication mutations to mimic that of insertions (since duplications are essentially just insertions)
    mutations.loc[duplication_mask, "start_mutation_position"] = (
        mutations.loc[duplication_mask, "end_mutation_position"] + 1
    )  # in the case of duplication, the "mutant" site is still in the left flank as well

    mutations.loc[duplication_mask, "wt_nucleotides_ensembl"] = ""

    # Calculate the kmer bounds
    mutations["start_kmer_position_min"] = mutations["start_mutation_position"] - k
    mutations["start_kmer_position"] = mutations["start_kmer_position_min"].combine(
        0, max
    )

    mutations["end_kmer_position_max"] = mutations["end_mutation_position"] + k
    mutations["end_kmer_position"] = mutations[
        ["end_kmer_position_max", "sequence_length"]
    ].min(
        axis=1
    )  # don't forget to increment by 1

    # Extract flank sequences
    if verbose:
        tqdm.pandas(desc="Extracting full left flank sequences")
    
    mut_apply = (lambda *args, **kwargs: mutations.progress_apply(*args, **kwargs)) if verbose else mutations.apply
    mutations["left_flank_region_full"] = mut_apply(
        lambda row: row["full_sequence"][0 : row["start_mutation_position"]], axis=1
    )  # ? vectorize

    if verbose:
        tqdm.pandas(desc="Extracting full right flank sequences")

    mutations["right_flank_region_full"] = mut_apply(
        lambda row: row["full_sequence"][
            row["end_mutation_position"] + 1 : row["sequence_length"] + 1
        ],
        axis=1,
    )  # ? vectorize

    if verbose:
        tqdm.pandas(desc="Extracting k-mer left flank sequences")

    mutations["left_flank_region"] = mut_apply(
        lambda row: row["full_sequence"][
            row["start_kmer_position"] : row["start_mutation_position"]
        ],
        axis=1,
    )  # ? vectorize

    if verbose:
        tqdm.pandas(desc="Extracting k-mer right flank sequences")

    mutations["right_flank_region"] = mut_apply(
        lambda row: row["full_sequence"][
            row["end_mutation_position"] + 1 : row["end_kmer_position"] + 1
        ],
        axis=1,
    )  # ? vectorize

    mutations["beginning_mutation_overlap_with_right_flank"] = 0
    mutations["end_mutation_overlap_with_left_flank"] = 0

    # Rules for shaving off kmer ends - r1 = left flank, r2 = right flank, d = deleted portion, i = inserted portion
    # Substitution: N/A
    # Deletion:
    # To what extend the beginning of d overlaps with the beginning of r2 --> shave up to that many nucleotides off the beginning of r1 until k - len(r1) ≥ extent of overlap
    # To what extend the end of d overlaps with the beginning of r1 --> shave up to that many nucleotides off the end of r2 until k - len(r2) ≥ extent of overlap
    # Insertion, Duplication:
    # To what extend the beginning of i overlaps with the beginning of r2 --> shave up to that many nucleotides off the beginning of r1 until k - len(r1) ≥ extent of overlap
    # To what extend the end of i overlaps with the beginning of r1 --> shave up to that many nucleotides off the end of r2 until k - len(r2) ≥ extent of overlap
    # Delins, inversion:
    # To what extend the beginning of i overlaps with the beginning of d --> shave up to that many nucleotides off the beginning of r1 until k - len(r1) ≥ extent of overlap
    # To what extend the end of i overlaps with the beginning of d --> shave up to that many nucleotides off the end of r2 until k - len(r2) ≥ extent of overlap

    # Apply the function for beginning of mut_nucleotides with right_flank_region
    mutations.loc[
        non_substitution_mask, "beginning_mutation_overlap_with_right_flank"
    ] = mutations.loc[non_substitution_mask].apply(
        calculate_beginning_mutation_overlap_with_right_flank, axis=1
    )

    # Apply the function for end of mut_nucleotides with left_flank_region
    mutations.loc[non_substitution_mask, "end_mutation_overlap_with_left_flank"] = (
        mutations.loc[non_substitution_mask].apply(
            calculate_end_mutation_overlap_with_left_flank, axis=1
        )
    )

    # Calculate k-len(flank) (see above instructions)
    mutations.loc[non_substitution_mask, "k_minus_left_flank_length"] = (
        k - mutations.loc[non_substitution_mask, "left_flank_region"].apply(len)
    )
    mutations.loc[non_substitution_mask, "k_minus_right_flank_length"] = (
        k - mutations.loc[non_substitution_mask, "right_flank_region"].apply(len)
    )

    mutations.loc[non_substitution_mask, "updated_left_flank_start"] = np.maximum(
        mutations.loc[
            non_substitution_mask, "beginning_mutation_overlap_with_right_flank"
        ]
        - mutations.loc[non_substitution_mask, "k_minus_left_flank_length"],
        0,
    )
    mutations.loc[non_substitution_mask, "updated_right_flank_end"] = np.maximum(
        mutations.loc[non_substitution_mask, "end_mutation_overlap_with_left_flank"]
        - mutations.loc[non_substitution_mask, "k_minus_right_flank_length"],
        0,
    )

    mutations["updated_left_flank_start"] = (
        mutations["updated_left_flank_start"].fillna(0).astype(int)
    )
    mutations["updated_right_flank_end"] = (
        mutations["updated_right_flank_end"].fillna(0).astype(int)
    )

    # Create WT substitution k-mer sequences
    mutations.loc[substitution_mask, "wt_sequence_kmer"] = (
        mutations.loc[substitution_mask, "left_flank_region"]
        + mutations.loc[substitution_mask, "wt_nucleotides_ensembl"]
        + mutations.loc[substitution_mask, "right_flank_region"]
    )

    # Create WT non-substitution k-mer sequences
    mutations.loc[non_substitution_mask, "wt_sequence_kmer"] = mutations.loc[
        non_substitution_mask
    ].apply(
        lambda row: row["left_flank_region"][row["updated_left_flank_start"] :]
        + row["wt_nucleotides_ensembl"]
        + row["right_flank_region"][: len(row['right_flank_region']) - row["updated_right_flank_end"]],
        axis=1,
    )

    # Create mutant substitution k-mer sequences
    mutations.loc[substitution_mask, "mutant_sequence_kmer"] = (
        mutations.loc[substitution_mask, "left_flank_region"]
        + mutations.loc[substitution_mask, "mut_nucleotides"]
        + mutations.loc[substitution_mask, "right_flank_region"]
    )

    # Create mutant non-substitution k-mer sequences
    mutations.loc[non_substitution_mask, "mutant_sequence_kmer"] = mutations.loc[
        non_substitution_mask
    ].apply(
        lambda row: row["left_flank_region"][row["updated_left_flank_start"] :]
        + row["mut_nucleotides"]
        + row["right_flank_region"][: len(row['right_flank_region']) - row["updated_right_flank_end"]],
        axis=1,
    )

    if remove_overlapping_mutations:
        if verbose:
            tqdm.pandas(desc="Removing mutant fragments which share a kmer with wt fragments")

        mutations['wt_fragment_and_mutant_fragment_share_kmer'] = mut_apply(lambda row: wt_fragment_and_mutant_fragment_share_kmer(mutated_fragment=row['mutant_sequence_kmer'], wildtype_fragment=row['wt_sequence_kmer'], k=k+1), axis=1)

        mutations_overlapping_with_wt = mutations['wt_fragment_and_mutant_fragment_share_kmer'].sum()

        mutations = mutations[~mutations['wt_fragment_and_mutant_fragment_share_kmer']]



    # Create full sequences (substitution and non-substitution)
    mutations["mutant_sequence_full"] = (
        mutations["left_flank_region_full"]
        + mutations["mut_nucleotides"]
        + mutations["right_flank_region_full"]
    )

    # Calculate k-mer lengths and report the distribution
    mutations["mutant_sequence_kmer_length"] = mutations["mutant_sequence_kmer"].apply(
        lambda x: len(x) if pd.notna(x) else 0
    )

    max_length = mutations["mutant_sequence_kmer_length"].max()

    # Create bins of width 5 from 0 to max_length
    bins = range(0, max_length + 6, 5)

    # Bin the lengths and count the number of elements in each bin
    binned_lengths = pd.cut(
        mutations["mutant_sequence_kmer_length"], bins=bins, right=False
    )
    bin_counts = binned_lengths.value_counts().sort_index()

    # Display the report
    if verbose:
        logger.info("Report of the number of elements in each bin of width 5:")
        logger.info(bin_counts)

    if minimum_kmer_length:
        if verbose:
            logger.info(
                f"Removing mutant kmers with length less than {minimum_kmer_length}..."
            )
        mutations = mutations[
            mutations["mutant_sequence_kmer_length"] >= minimum_kmer_length
        ]

    split_cols = mutations["mut_ID"].str.split("_", n=1, expand=True)

    if split_cols.shape[1] == 1:
        split_cols[1] = None

    # Extract gene name and mutation ID from mut_ID column (based on formatting of gget cosmic)
    mutations["gene_name"] = split_cols[0]
    mutations["mutation_id"] = split_cols[1].fillna(mutations["mut_ID"])

    # Report status of mutations back to user
    good_mutations = total_mutations - intronic_mutations - posttranslational_region_mutations - unknown_mutations - uncertain_mutations - ambiguous_position_mutations - cosmic_incorrect_wt_base - mut_idx_outside_seq

    if remove_overlapping_mutations:
        good_mutations -= long_duplications - mutations_overlapping_with_wt
<<<<<<< HEAD
=======
        summary_log
>>>>>>> 1c501180

    if good_mutations != total_mutations:
        if remove_overlapping_mutations:
            logger.warning(
                f"""
                {good_mutations} mutations correctly recorded ({good_mutations/total_mutations*100:.2f}%)
                {intronic_mutations} intronic mutations found ({intronic_mutations/total_mutations*100:.2f}%)
                {posttranslational_region_mutations} posttranslational region mutations found ({posttranslational_region_mutations/total_mutations*100:.2f}%)
                {unknown_mutations} unknown mutations found ({unknown_mutations/total_mutations*100:.2f}%)
                {uncertain_mutations} mutations with uncertain mutation found ({uncertain_mutations/total_mutations*100:.2f}%)
                {ambiguous_position_mutations} mutations with ambiguous position found ({ambiguous_position_mutations/total_mutations*100:.2f}%)
                {cosmic_incorrect_wt_base} mutations with incorrect wildtype base found ({cosmic_incorrect_wt_base/total_mutations*100:.2f}%)
                {mut_idx_outside_seq} mutations with indices outside of the sequence length found ({mut_idx_outside_seq/total_mutations*100:.2f}%)
                {long_duplications} duplications longer than k found ({long_duplications/total_mutations*100:.2f}%)
                {mutations_overlapping_with_wt} mutations with overlapping kmers found ({mutations_overlapping_with_wt/total_mutations*100:.2f}%)
                """
            )
        else:
            logger.warning(
                f"""
                {good_mutations} mutations correctly recorded ({good_mutations/total_mutations*100:.2f}%)
                {intronic_mutations} intronic mutations found ({intronic_mutations/total_mutations*100:.2f}%)
                {posttranslational_region_mutations} posttranslational region mutations found ({posttranslational_region_mutations/total_mutations*100:.2f}%)
                {unknown_mutations} unknown mutations found ({unknown_mutations/total_mutations*100:.2f}%)
                {uncertain_mutations} mutations with uncertain mutation found ({uncertain_mutations/total_mutations*100:.2f}%)
                {ambiguous_position_mutations} mutations with ambiguous position found ({ambiguous_position_mutations/total_mutations*100:.2f}%)
                {cosmic_incorrect_wt_base} mutations with incorrect wildtype base found ({cosmic_incorrect_wt_base/total_mutations*100:.2f}%)
                {mut_idx_outside_seq} mutations with indices outside of the sequence length found ({mut_idx_outside_seq/total_mutations*100:.2f}%)
                """
            )
    else:
        logger.info("All mutations correctly recorded")

    if translate:
        columns_to_keep.extend(["full_sequence_wt_aa", "full_sequence_mutant_aa"])

        if not mutations_path:
            assert (
                type(translate_start) != str and type(translate_end) != str
            ), "translate_start and translate_end must be integers when translating sequences (or default None)."
            if translate_start is None:
                translate_start = 0
            if translate_end is None:
                translate_end = mutations["sequence_length"][0]

            # combined_df['ORF'] = combined_df[translate_start] % 3

            if verbose:
                tqdm.pandas(desc="Translating WT amino acid sequences")
                mutations["full_sequence_wt_aa"] = mutations["full_sequence"].progress_apply(
                    lambda x: translate_sequence(
                        x, start=translate_start, end=translate_end
                    )
                )
            else:
                mutations["full_sequence_wt_aa"] = mutations["full_sequence"].apply(
                    lambda x: translate_sequence(
                        x, start=translate_start, end=translate_end
                    )
                )

            if verbose:
                tqdm.pandas(desc="Translating mutant amino acid sequences")

                mutations["full_sequence_mutant_aa"] = mutations[
                    "mutant_sequence_full"
                ].progress_apply(
                    lambda x: translate_sequence(
                        x, start=translate_start, end=translate_end
                    )
                )
            
            else:
                mutations["full_sequence_mutant_aa"] = mutations[
                    "mutant_sequence_full"
                ].apply(
                    lambda x: translate_sequence(
                        x, start=translate_start, end=translate_end
                    )
                )

            print(
                f"Translated mutated sequences: {mutations['full_sequence_wt_aa']}"
            )
        else:
            if not translate_start:
                translate_start = "translate_start"

            if not translate_end:
                translate_end = "translate_end"

            if translate_start not in mutations.columns:
                mutations["translate_start"] = 0

            if translate_end not in mutations.columns:
                mutations["translate_end"] = mutations["sequence_length"]

            if verbose:
                tqdm.pandas(desc="Translating WT amino acid sequences")

            mutations["full_sequence_wt_aa"] = mut_apply(
                lambda row: translate_sequence(
                    row["full_sequence"], row[translate_start], row[translate_end]
                ),
                axis=1,
            )

            #!! possibility to speed up substitution translation - this is more pseudocode than anything else
            # combined_df['ORF'] = combined_df[translate_start] % 3

            # combined_df["aa_position"] = combined_df['start_mutation_position'] // 3

            # if (combined_df['ORF'] == 0 and combined_df['start_mutation_position'] % 3 == 0) or (combined_df['ORF'] == 1 and combined_df['start_mutation_position'] % 3 == 1) or (combined_df['ORF'] == 2 and combined_df['start_mutation_position'] % 3 == 2):
            #     combined_df['nucleotides'] = combined_df['full_sequence'][combined_df['start_mutation_position']:combined_df['start_mutation_position']+3]  # codon at start position
            # elif (combined_df['ORF'] == 0 and combined_df['start_mutation_position'] % 3 == 1) or (combined_df['ORF'] == 1 and combined_df['start_mutation_position'] % 3 == 2) or (combined_df['ORF'] == 2 and combined_df['start_mutation_position'] % 3 == 0):
            #     combined_df['nucleotides'] = combined_df['full_sequence'][combined_df['start_mutation_position']-1:combined_df['start_mutation_position']+2]  # codon at mid position
            # else:  # elif (combined_df['ORF'] == 0 and combined_df['start_mutation_position'] % 3 == 2) or (combined_df['ORF'] == 1 and combined_df['start_mutation_position'] % 3 == 0) or (combined_df['ORF'] == 2 and combined_df['start_mutation_position'] % 3 == 1):
            #     combined_df['nucleotides'] = combined_df['full_sequence'][combined_df['start_mutation_position']-2:combined_df['start_mutation_position']+1]  # codon at end position

            # combined_df.loc[substitution_mask, 'full_sequence_mutant_aa'] = combined_df.loc[substitution_mask, 'full_sequence_wt_aa'][0:combined_df["aa_position"]-1] + combined_df['nucleotides'] + combined_df.loc[substitution_mask, 'full_sequence_wt_aa'][combined_df["aa_position"]+1:]

            # combined_df.loc[substitution_mask, 'full_sequence_mutant_aa'] = ""

            # combined_df.loc[non_substitution_mask, 'full_sequence_mutant_aa'] = combined_df.loc[non_substitution_mask].apply(
            #     lambda row: translate_sequence(row["mutant_sequence_full"], row[translate_start], row[translate_end]),
            #     axis=1
            # )
            #!! possibility to speed up substitution translation - this is more pseudocode than anything else

            #!! erase this line if the block above works

            if verbose:
                tqdm.pandas(desc="Translating mutant amino acid sequences")
            
            mutations["full_sequence_mutant_aa"] = mut_apply(
                lambda row: translate_sequence(
                    row["mutant_sequence_full"],
                    row[translate_start],
                    row[translate_end],
                ),
                axis=1,
            )

            # write the rest of the code - exmaples include p.R408K, p.E659dup, p.P257*, p.D141Gfs*4, p.D253=, p.K597_L601del, p.E395_Q396delinsAK, p.E658_E659dup, p.N249del, p.M1?, p.D184_L185insP
            # combined_df['aa_mutation_start_position'] = (combined_df['start_mutation_position'] - combined_df['translate_start']) // 3
            # if substitution or inversion or number of inserted nucleotides == number of deleted nucleotides or (number of inserted nucleotides - number of deleted nucleotides) % 3 != 0:
            # aa_mutation_end_position = aa_mutation_start_position
            # else:  # insertions, deletions, duplications, unequal delins - all of which must be still divisible by 3
            # aa_mutation_end_position = (combined_df['end_mutation_position'] - combined_df['translate_start']) // 3
            # have the following cases:
            # nucleotide mutation type == substitution --> simple substitution (silent, missense, or nonsense)
            # else:
            # if (number of inserted nucleotides - number of deleted nucleotides) % 3 == 0:
            # if number of inserted nucleotides > number of deleted nucleotides:
            # simple insertion
            # if the inserted sequence is the same as what directly precedes it, then call it a duplication
            # elif number of inserted nucleotides < number of deleted nucleotides:
            # simple deletion
            # else # number of inserted nucleotides == number of deleted nucleotides:
            # simple substitution
            # else:
            # denote the mutation at the amino acid start site, add "fs", and count the number of amino acids until * (including the initial mutated amino acid)
            # also have a case for ? cases

        # combined_df["mutant_sequence_kmer_aa"] = combined_df["mutant_sequence_kmer"].apply(  #! would need to select start and stop sites within mutant sequence
        #     lambda x: translate_sequence(x, start=translate_start, end=translate_end)
        # )
            

    mutations = mutations[columns_to_keep]

    if update_df and mutations_path:
        logger.warning("File size can be very large if the number of mutations is large.")
        base_name, ext = os.path.splitext(mutations_path)
        new_mutations_path = f"{base_name}_updated{ext}"
        mutations.to_csv(new_mutations_path, index=False)
        print(f"Updated mutation info has been saved to {new_mutations_path}")

    mutations = mutations[["mutant_sequence_kmer", "header"]]

    # Group by 'mutant_sequence_kmer' and concatenate 'header' values
    pre_len = len(mutations)
    mutations = (
        mutations.groupby("mutant_sequence_kmer", sort=False)["header"]
        .apply(";".join)
        .reset_index()
    )

    if pre_len > len(mutations):
        mutations["header"] = mutations["header"].apply(
            lambda x: remove_all_but_first_gt(x) if ";" in x else x
        )  # remove any additional > symbols for merged lines
        if verbose:
            logger.info(
                f"{pre_len - len(mutations)} identical mutated sequences were merged (headers were combined and separated using a semicolon (;). Occurences of identical mutated sequences may be reduced by increasing k."
            )

    mutations["fasta_format"] = (
        mutations["header"] + "\n" + mutations["mutant_sequence_kmer"] + "\n"
    )
    mutations = mutations[mutations["mutant_sequence_kmer"] != ""]

    if out:
        # Save mutated sequences in new fasta file
        with open(out, "w") as fasta_file:
            fasta_file.write("".join(mutations["fasta_format"].values))

        if verbose:
            logger.info(f"FASTA file containing mutated sequences created at {out}.")

    # When out=None, return list of mutated seqs
    else:
        all_mut_seqs = []
        all_mut_seqs.extend(mutations["mutant_sequence_kmer"].values)

        # Remove empty strings from final list of mutated sequences
        # (these are introduced when unknown mutations are encountered)
        while "" in all_mut_seqs:
            all_mut_seqs.remove("")

        if len(all_mut_seqs) > 0:
            return all_mut_seqs<|MERGE_RESOLUTION|>--- conflicted
+++ resolved
@@ -339,9 +339,6 @@
 
     columns_to_keep = ["header", seq_id_column, "gene_name", "mutation_id", mut_column, "mutation_type", "full_sequence", "mutant_sequence_full", "wt_sequence_kmer", "mutant_sequence_kmer"]
 
-    # from pdb import set_trace as st
-    # st()
-
     # Load input sequences and their identifiers from fasta file
     if "." in sequences:
         titles, seqs = read_fasta(sequences)
@@ -860,10 +857,6 @@
 
     if remove_overlapping_mutations:
         good_mutations -= long_duplications - mutations_overlapping_with_wt
-<<<<<<< HEAD
-=======
-        summary_log
->>>>>>> 1c501180
 
     if good_mutations != total_mutations:
         if remove_overlapping_mutations:
