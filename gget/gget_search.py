--- conflicted
+++ resolved
@@ -259,21 +259,12 @@
 
         if id_type == "transcript":
             query = f"""
-<<<<<<< HEAD
-            SELECT transcript.stable_id AS 'ensembl_id', gene_attrib.value AS 'ensembl_gene_name', xref.display_label AS 'gene_name', transcript.description AS 'ensembl_description', xref.description AS 'ext_ref_description', transcript.biotype AS 'biotype', external_synonym.synonym AS 'synonym'
-            FROM transcript 
-            LEFT JOIN xref ON transcript.display_xref_id = xref.xref_id 
-            LEFT JOIN external_synonym ON transcript.display_xref_id = external_synonym.xref_id 
-            LEFT JOIN gene_attrib ON transcript.gene_id = gene_attrib.gene_id 
-            WHERE (transcript.description LIKE '%{searchword}%' OR xref.description LIKE '%{searchword}%' OR xref.display_label LIKE '%{searchword}%' OR external_synonym.synonym LIKE '%{searchword}%' OR gene_attrib.value LIKE '%{searchword}%')
-=======
             SELECT transcript.stable_id AS 'ensembl_id', xref.display_label AS 'gene_name', transcript.description AS 'ensembl_description', xref.description AS 'ext_ref_description', transcript.biotype AS 'biotype', external_synonym.synonym AS 'synonym'
             FROM transcript 
             LEFT JOIN xref ON transcript.display_xref_id = xref.xref_id 
             LEFT JOIN external_synonym ON transcript.display_xref_id = external_synonym.xref_id 
             LEFT JOIN transcript_attrib ON transcript.transcript_id = transcript_attrib.transcript_id 
             WHERE (transcript.description LIKE '%{searchword}%' OR xref.description LIKE '%{searchword}%' OR xref.display_label LIKE '%{searchword}%' OR external_synonym.synonym LIKE '%{searchword}%' OR transcript_attrib.value LIKE '%{searchword}%')
->>>>>>> a0d9695c
             """
 
             # Fetch the search results from the host using the specified query
