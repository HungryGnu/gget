from .gget_ref import ref
from .gget_search import search
from .gget_info import info
from .gget_seq import seq
from .gget_muscle import muscle
from .gget_blast import blast
from .gget_blat import blat
from .gget_enrichr import enrichr
from .gget_archs4 import archs4
from .gget_alphafold import alphafold
from .gget_setup import setup
from .gget_pdb import pdb
from .gget_gpt import gpt
from .gget_cellxgene import cellxgene
from .gget_elm import elm
from .gget_diamond import diamond
from .gget_cosmic import cosmic
from .gget_mutate import mutate
from .gget_opentargets import opentargets
from .gget_cbio import cbio_plot, cbio_search
from .gget_bgee import bgee

import logging
# Mute numexpr threads info
logging.getLogger("numexpr").setLevel(logging.WARNING)

<<<<<<< HEAD
# Get version number from the config file
try:
    from importlib.metadata import version, PackageNotFoundError
except ImportError:
    from importlib_metadata import version, PackageNotFoundError  # For Python <3.8

try:
    __version__ = version("gget")
except PackageNotFoundError:
    __version__ = "unknown"

=======
__version__ = "0.29.2"
>>>>>>> a73114ae
__author__ = "Laura Luebbert"
__email__ = "lauralubbert@gmail.com"<|MERGE_RESOLUTION|>--- conflicted
+++ resolved
@@ -24,7 +24,7 @@
 # Mute numexpr threads info
 logging.getLogger("numexpr").setLevel(logging.WARNING)
 
-<<<<<<< HEAD
+
 # Get version number from the config file
 try:
     from importlib.metadata import version, PackageNotFoundError
@@ -36,8 +36,6 @@
 except PackageNotFoundError:
     __version__ = "unknown"
 
-=======
-__version__ = "0.29.2"
->>>>>>> a73114ae
+
 __author__ = "Laura Luebbert"
 __email__ = "lauralubbert@gmail.com"